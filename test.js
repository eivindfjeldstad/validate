--- conflicted
+++ resolved
@@ -92,15 +92,13 @@
     
     assert.equal(validate(schema, {})[0].message, 'test');
   },
-<<<<<<< HEAD
+
   'test null': function () {
     var schema = {}
 
     assert.equal(validate(schema, null)[0].message, 'values is not an object');
   },
-=======
 
->>>>>>> ab972ec9
   'test integration': function () {
     var schema = {
         name    : { type: 'string', required: true }

{
  "name": "validate",
  "description": "Validate object properties in javascript.",
  "version": "4.5.1",
  "author": "Eivind Fjeldstad",
  "repository": "eivindfjeldstad/validate",
  "keywords": [
    "validation",
    "validate",
    "valid",
    "object"
  ],
  "scripts": {
    "test": "jest",
    "test-cov": "jest --coverage --runInBand --forceExit",
    "docs": "documentation readme ./src/*.js --section=API",
    "lint": "eslint src test",
    "build": "babel -d build src",
    "prepublish": "npm run build"
  },
  "engines": {
    "node": ">=7.6"
  },
  "dependencies": {
    "component-type": "1.2.1",
    "eivindfjeldstad-dot": "0.0.1",
    "typecast": "0.0.1"
  },
  "devDependencies": {
    "babel-cli": "^6.26.0",
    "babel-core": "^6.26.0",
    "babel-jest": "^23.0.0",
    "babel-plugin-add-module-exports": "^1.0.0",
    "babel-preset-env": "^1.6.1",
    "documentation": "^9.1.1",
<<<<<<< HEAD
    "eslint": "^6.0.0",
    "eslint-config-standard": "^12.0.0",
=======
    "eslint": "^5.0.0",
    "eslint-config-standard": "^13.0.1",
>>>>>>> fc621fbb
    "eslint-plugin-import": "^2.11.0",
    "eslint-plugin-node": "^8.0.0",
    "eslint-plugin-promise": "^4.0.0",
    "eslint-plugin-standard": "^4.0.0",
    "jest": "^22.4.3"
  },
  "jest": {
    "testMatch": [
      "**/test/**/*.js"
    ],
    "coverageReporters": [
      "text-summary",
      "lcov"
    ],
    "bail": true,
    "testEnvironment": "node"
  },
  "files": [
    "build"
  ],
  "main": "build/schema.js",
  "license": "MIT"
}<|MERGE_RESOLUTION|>--- conflicted
+++ resolved
@@ -33,13 +33,8 @@
     "babel-plugin-add-module-exports": "^1.0.0",
     "babel-preset-env": "^1.6.1",
     "documentation": "^9.1.1",
-<<<<<<< HEAD
     "eslint": "^6.0.0",
-    "eslint-config-standard": "^12.0.0",
-=======
-    "eslint": "^5.0.0",
     "eslint-config-standard": "^13.0.1",
->>>>>>> fc621fbb
     "eslint-plugin-import": "^2.11.0",
     "eslint-plugin-node": "^8.0.0",
     "eslint-plugin-promise": "^4.0.0",

--- conflicted
+++ resolved
@@ -32,13 +32,8 @@
     "babel-jest": "^23.0.0",
     "babel-plugin-add-module-exports": "^0.2.1",
     "babel-preset-env": "^1.6.1",
-<<<<<<< HEAD
     "documentation": "^8.1.0",
-    "eslint": "^4.19.1",
-=======
-    "documentation": "^7.0.0",
     "eslint": "^5.0.0",
->>>>>>> e12a05da
     "eslint-config-standard": "^11.0.0",
     "eslint-plugin-import": "^2.11.0",
     "eslint-plugin-node": "^7.0.1",
